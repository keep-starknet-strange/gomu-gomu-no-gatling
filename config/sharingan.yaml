rpc:
  url: "https://sharingan.madara.wtf"

setup:
  erc20_contract:
    v0: contracts/v0/ERC20.json

  erc721_contract:
    v0: contracts/v0/ERC721.json

  account_contract:
    v0: contracts/v0/OpenzeppelinAccount.json

  fee_token_address: "0x049d36570d4e46f48e99674bd3fcc84644ddd6b96f7c741b1562b82f9e004dc7"
  num_accounts: 3

run:
  num_erc20_transfers: 1200
  num_erc721_mints: 1200

report:
  num_blocks: 4
  reports_dir: "reports"

# need to add an adress and signing key on sharingan network
deployer:
<<<<<<< HEAD
  address: "0x0000000000000000000000000000000000000000000000000000000000000001"
  signing_key: "0x0"
  salt: "1"
=======
  salt: 1
  address: "0x0"
  signing_key: "0x0"
>>>>>>> 152aa8a7
<|MERGE_RESOLUTION|>--- conflicted
+++ resolved
@@ -24,12 +24,6 @@
 
 # need to add an adress and signing key on sharingan network
 deployer:
-<<<<<<< HEAD
   address: "0x0000000000000000000000000000000000000000000000000000000000000001"
   signing_key: "0x0"
-  salt: "1"
-=======
-  salt: 1
-  address: "0x0"
-  signing_key: "0x0"
->>>>>>> 152aa8a7
+  salt: "1"