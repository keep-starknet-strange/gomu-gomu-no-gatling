use std::ops::Deref;
<<<<<<< HEAD
use std::sync::Arc;
=======
>>>>>>> b49c1a5a
use std::time::SystemTime;

use color_eyre::eyre::{bail, OptionExt};
use color_eyre::{eyre::eyre, Result};
use lazy_static::lazy_static;
use log::debug;

use starknet::core::types::MaybePendingTransactionReceipt::{PendingReceipt, Receipt};
use starknet::core::types::{
    BlockId, BlockWithTxs, ExecutionResources, ExecutionResult, MaybePendingBlockWithTxs,
    StarknetError, TransactionReceipt,
};
use starknet::core::{crypto::compute_hash_on_elements, types::FieldElement};
use starknet::providers::{jsonrpc::HttpTransport, JsonRpcClient, Provider};
use starknet::providers::{MaybeUnknownErrorCode, ProviderError, StarknetErrorWithMessage};
use tokio::task::JoinSet;

use std::time::Duration;
<<<<<<< HEAD
use sysinfo::System;
=======
use sysinfo::{CpuExt, System, SystemExt};
>>>>>>> b49c1a5a

lazy_static! {
    pub static ref SYSINFO: SysInfo = SysInfo::new();
}

/// Cairo string for "STARKNET_CONTRACT_ADDRESS"
const PREFIX_CONTRACT_ADDRESS: FieldElement = FieldElement::from_mont([
    3829237882463328880,
    17289941567720117366,
    8635008616843941496,
    533439743893157637,
]);

/// 2 ** 251 - 256
const ADDR_BOUND: FieldElement = FieldElement::from_mont([
    18446743986131443745,
    160989183,
    18446744073709255680,
    576459263475590224,
]);

// Copied from starknet-rs since it's not public
pub fn compute_contract_address(
    salt: FieldElement,
    class_hash: FieldElement,
    constructor_calldata: &[FieldElement],
) -> FieldElement {
    compute_hash_on_elements(&[
        PREFIX_CONTRACT_ADDRESS,
        FieldElement::ZERO,
        salt,
        class_hash,
        compute_hash_on_elements(constructor_calldata),
    ]) % ADDR_BOUND
}

#[derive(Debug, Clone)]
pub struct SysInfo {
    pub os_name: String,
    pub kernel_version: String,
    pub arch: String,
    pub cpu_count: usize,
    pub cpu_frequency: u64,
    pub cpu_brand: String,
    pub memory: u64,
}

impl SysInfo {
    #[allow(clippy::new_without_default)]
    pub fn new() -> Self {
        let sys = System::new_all();
        let cpu = sys.global_cpu_info();

        Self {
            os_name: System::long_os_version().unwrap().trim().to_string(),
            kernel_version: System::kernel_version().unwrap(),
            arch: std::env::consts::ARCH.to_string(),
            cpu_count: sys.cpus().len(),
            cpu_frequency: cpu.frequency(),
            cpu_brand: cpu.brand().to_string(),
            memory: sys.total_memory(),
        }
    }
}

pub fn sysinfo_string() -> String {
    let SysInfo {
        os_name,
        kernel_version,
        arch,
        cpu_count,
        cpu_frequency,
        cpu_brand,
        memory,
    } = SYSINFO.deref();

    let gigabyte_memory = memory / (1024 * 1024 * 1024);

    format!(
        "CPU Count: {cpu_count}\n\
        CPU Model: {cpu_brand}\n\
        CPU Speed (MHz): {cpu_frequency}\n\
        Total Memory: {gigabyte_memory} GB\n\
        Platform: {os_name}\n\
        Release: {kernel_version}\n\
        Architecture: {arch}",
    )
}

const WAIT_FOR_TX_TIMEOUT: Duration = Duration::from_secs(60);

pub async fn wait_for_tx(
    provider: &JsonRpcClient<HttpTransport>,
    tx_hash: FieldElement,
    check_interval: Duration,
) -> Result<()> {
    let start = SystemTime::now();

    loop {
        if start.elapsed().unwrap() >= WAIT_FOR_TX_TIMEOUT {
            return Err(eyre!(
                "Timeout while waiting for transaction {tx_hash:#064x}"
            ));
        }

        match provider.get_transaction_receipt(tx_hash).await {
            Ok(Receipt(receipt)) => match receipt.execution_result() {
                ExecutionResult::Succeeded => {
                    return Ok(());
                }
                ExecutionResult::Reverted { reason } => {
                    return Err(eyre!(format!(
                        "Transaction {tx_hash:#064x} has been rejected/reverted: {reason}"
                    )));
                }
            },
            Ok(PendingReceipt(pending)) => {
                if let ExecutionResult::Reverted { reason } = pending.execution_result() {
                    return Err(eyre!(format!(
                        "Transaction {tx_hash:#064x} has been rejected/reverted: {reason}"
                    )));
                }
<<<<<<< HEAD
            }
            Ok(PendingReceipt(pending)) => {
                if let ExecutionResult::Reverted { reason } = pending.execution_result() {
                    return Err(eyre!(format!(
                        "Transaction {tx_hash:#064x} has been rejected/reverted: {reason}"
                    )));
                }
=======
>>>>>>> b49c1a5a
                debug!("Waiting for transaction {tx_hash:#064x} to be accepted");
                tokio::time::sleep(check_interval).await;
            }
            Err(ProviderError::StarknetError(StarknetErrorWithMessage {
                code: MaybeUnknownErrorCode::Known(StarknetError::TransactionHashNotFound),
                ..
            })) => {
                debug!("Waiting for transaction {tx_hash:#064x} to show up");
                tokio::time::sleep(check_interval).await;
            }
            Err(err) => {
                return Err(eyre!(err).wrap_err(format!(
                    "Error while waiting for transaction {tx_hash:#064x}"
                )))
            }
        }
    }
}

/// Get a list of blocks with transaction information from
/// `start_block` to `end_block` (including both)
/// This is meant to be used to calculate multiple metrics such as TPS and UOPS
/// without hitting the StarkNet RPC multiple times
<<<<<<< HEAD
pub async fn get_blocks_with_txs(
    starknet_rpc: &Arc<JsonRpcClient<HttpTransport>>,
    block_range: impl Iterator<Item = u64>,
) -> Result<Vec<(BlockWithTxs, Vec<ExecutionResources>)>> {
    const MAX_CONCURRENT: usize = 50;

    // A collection of spawned tokio tasks
    let mut join_set = JoinSet::new();

    let mut results = Vec::with_capacity(block_range.size_hint().0);

    for block_number in block_range {
        // Make sure we don't hit dev server with too many requests
        while join_set.len() >= MAX_CONCURRENT {
            let next = join_set
                .join_next()
                .await
                .ok_or_eyre("JoinSet should have items")???;

            results.push(next);
        }

        let starknet_rpc = starknet_rpc.clone();

        join_set.spawn(get_block_info(starknet_rpc, block_number));
=======
// TODO: add a cache to avoid hitting the RPC for the same block
pub async fn get_num_tx_per_block(
    starknet_rpc: &JsonRpcClient<HttpTransport>,
    start_block: u64,
    end_block: u64,
) -> Result<Vec<u64>> {
    let mut num_tx_per_block = Vec::new();

    for block_number in start_block..=end_block {
        let n = starknet_rpc
            .get_block_transaction_count(BlockId::Number(block_number))
            .await?;

        num_tx_per_block.push(n);
>>>>>>> b49c1a5a
    }

    async fn get_block_info(
        starknet_rpc: Arc<JsonRpcClient<HttpTransport>>,
        block_number: u64,
    ) -> Result<(BlockWithTxs, Vec<ExecutionResources>)> {
        let block_with_txs = match starknet_rpc
            .get_block_with_txs(BlockId::Number(block_number))
            .await?
        {
            MaybePendingBlockWithTxs::Block(b) => b,
            MaybePendingBlockWithTxs::PendingBlock(pending) => {
                bail!("Block should not be pending. Pending: {pending:?}")
            }
        };

        let mut resources = Vec::with_capacity(block_with_txs.transactions.len());

        for tx in block_with_txs.transactions.iter() {
            let maybe_receipt = starknet_rpc
                .get_transaction_receipt(tx.transaction_hash())
                .await?;

            use TransactionReceipt as TR;

            let resource = match maybe_receipt {
                Receipt(receipt) => match receipt {
                    TR::Invoke(receipt) => receipt.execution_resources,
                    TR::L1Handler(receipt) => receipt.execution_resources,
                    TR::Declare(receipt) => receipt.execution_resources,
                    TR::Deploy(receipt) => receipt.execution_resources,
                    TR::DeployAccount(receipt) => receipt.execution_resources,
                },
                PendingReceipt(pending) => {
                    bail!("Transaction should not be pending. Pending: {pending:?}");
                }
            };

            resources.push(resource);
        }

        Ok((block_with_txs, resources))
    }

    // Process the rest
    while let Some(next) = join_set.join_next().await {
        results.push(next??)
    }

    // Make sure blocks are in order
    results.sort_unstable_by_key(|(block, _)| block.block_number);

    Ok(results)
}

/// Sanitize a string to be used as a filename by removing/replacing illegal chars
pub fn sanitize_filename(input: &str) -> String {
    // Define a set of characters to replace or remove
    let invalid_chars: &[char] = &['/', '\\', ':', '*', '?', '"', '<', '>', '|', ' '];

    // Replace invalid characters with underscores and remove control characters
    let sanitized = input
        .to_lowercase()
        .chars()
        .map(|c| {
            if invalid_chars.contains(&c) || c.is_control() {
                '_'
            } else {
                c
            }
        })
        .collect::<String>();

    // Truncate the string to a reasonable length for file names
    let max_length = 255; // Maximum file name length for many file systems
    let truncated = if sanitized.len() > max_length {
        &sanitized[..max_length]
    } else {
        &sanitized
    };

    truncated.to_string()
}<|MERGE_RESOLUTION|>--- conflicted
+++ resolved
@@ -1,8 +1,5 @@
 use std::ops::Deref;
-<<<<<<< HEAD
 use std::sync::Arc;
-=======
->>>>>>> b49c1a5a
 use std::time::SystemTime;
 
 use color_eyre::eyre::{bail, OptionExt};
@@ -21,11 +18,7 @@
 use tokio::task::JoinSet;
 
 use std::time::Duration;
-<<<<<<< HEAD
 use sysinfo::System;
-=======
-use sysinfo::{CpuExt, System, SystemExt};
->>>>>>> b49c1a5a
 
 lazy_static! {
     pub static ref SYSINFO: SysInfo = SysInfo::new();
@@ -148,16 +141,6 @@
                         "Transaction {tx_hash:#064x} has been rejected/reverted: {reason}"
                     )));
                 }
-<<<<<<< HEAD
-            }
-            Ok(PendingReceipt(pending)) => {
-                if let ExecutionResult::Reverted { reason } = pending.execution_result() {
-                    return Err(eyre!(format!(
-                        "Transaction {tx_hash:#064x} has been rejected/reverted: {reason}"
-                    )));
-                }
-=======
->>>>>>> b49c1a5a
                 debug!("Waiting for transaction {tx_hash:#064x} to be accepted");
                 tokio::time::sleep(check_interval).await;
             }
@@ -181,7 +164,6 @@
 /// `start_block` to `end_block` (including both)
 /// This is meant to be used to calculate multiple metrics such as TPS and UOPS
 /// without hitting the StarkNet RPC multiple times
-<<<<<<< HEAD
 pub async fn get_blocks_with_txs(
     starknet_rpc: &Arc<JsonRpcClient<HttpTransport>>,
     block_range: impl Iterator<Item = u64>,
@@ -207,22 +189,6 @@
         let starknet_rpc = starknet_rpc.clone();
 
         join_set.spawn(get_block_info(starknet_rpc, block_number));
-=======
-// TODO: add a cache to avoid hitting the RPC for the same block
-pub async fn get_num_tx_per_block(
-    starknet_rpc: &JsonRpcClient<HttpTransport>,
-    start_block: u64,
-    end_block: u64,
-) -> Result<Vec<u64>> {
-    let mut num_tx_per_block = Vec::new();
-
-    for block_number in start_block..=end_block {
-        let n = starknet_rpc
-            .get_block_transaction_count(BlockId::Number(block_number))
-            .await?;
-
-        num_tx_per_block.push(n);
->>>>>>> b49c1a5a
     }
 
     async fn get_block_info(
